--- conflicted
+++ resolved
@@ -18,16 +18,12 @@
   fontSize: "$1",
   fontVariantNumeric: "tabular-nums",
   height: "$5",
-<<<<<<< HEAD
-
-=======
   gap: "$2",
   flexShrink: 0,
   borderRadius: "$1",
   backgroundColor: "$background",
   color: "$text",
   boxShadow: "inset 0 0 0 1px $colors$slate7",
->>>>>>> dd6a8cfa
   "&:hover": {
     backgroundColor: "$slateA3",
   },
