import { type Publish } from "@webstudio-is/sdk";
import { Box } from "~/shared/design-system";
import {
  useIsPreviewMode,
  useIsScrolling,
  useSubscribeScrollState,
} from "~/shared/nano-states";
import { HoveredInstanceOutline, SelectedInstanceOutline } from "./outline";
<<<<<<< HEAD
import { TextToolbar } from "./text-toolbar";
import { useSubscribeInstanceRect } from "./hooks/use-subscribe-instance-rect";
import { useSubscribeSelectionRect } from "./hooks/use-subscribe-selection-rect";
=======
import { useSubscribeInstanceRect } from "./hooks/use-subscribe-instance-rect";
>>>>>>> 443533cd

const toolsStyle = {
  position: "absolute",
  top: 0,
  right: 0,
  bottom: 0,
  left: 0,
  pointerEvents: "none",
  overflow: "hidden",
};

type CanvasToolsProps = {
  publish: Publish;
};

export const CanvasTools = ({ publish }: CanvasToolsProps) => {
  useSubscribeInstanceRect();
<<<<<<< HEAD
  useSubscribeSelectionRect();
=======
  useSubscribeScrollState();
>>>>>>> 443533cd
  const [isPreviewMode] = useIsPreviewMode();
  const [isScrolling] = useIsScrolling();
  if (isPreviewMode || isScrolling) return null;
  return (
    <Box css={toolsStyle}>
      <SelectedInstanceOutline />
      <HoveredInstanceOutline />
      <TextToolbar publish={publish} />
    </Box>
  );
};<|MERGE_RESOLUTION|>--- conflicted
+++ resolved
@@ -6,13 +6,9 @@
   useSubscribeScrollState,
 } from "~/shared/nano-states";
 import { HoveredInstanceOutline, SelectedInstanceOutline } from "./outline";
-<<<<<<< HEAD
 import { TextToolbar } from "./text-toolbar";
 import { useSubscribeInstanceRect } from "./hooks/use-subscribe-instance-rect";
 import { useSubscribeSelectionRect } from "./hooks/use-subscribe-selection-rect";
-=======
-import { useSubscribeInstanceRect } from "./hooks/use-subscribe-instance-rect";
->>>>>>> 443533cd
 
 const toolsStyle = {
   position: "absolute",
@@ -30,11 +26,8 @@
 
 export const CanvasTools = ({ publish }: CanvasToolsProps) => {
   useSubscribeInstanceRect();
-<<<<<<< HEAD
   useSubscribeSelectionRect();
-=======
   useSubscribeScrollState();
->>>>>>> 443533cd
   const [isPreviewMode] = useIsPreviewMode();
   const [isScrolling] = useIsScrolling();
   if (isPreviewMode || isScrolling) return null;
