<<<<<<< HEAD
import React, { useState, useRef, MutableRefObject } from "react";
import { Cross1Icon } from "@webstudio-is/icons";
=======
import React from "react";
import { CrossIcon } from "@webstudio-is/icons";
>>>>>>> c98fdd04
import * as PopoverPrimitive from "@radix-ui/react-popover";
import { Box } from "./box";
import { panelStyles } from "./panel";
import { Flex } from "./flex";
import { IconButton } from "./icon-button";
import { Text } from "./text";
import { Separator } from "./separator";
import { styled, CSS } from "../stitches.config";

type PopoverProps = React.ComponentProps<typeof PopoverPrimitive.Root> & {
  children: React.ReactNode;
};

export const Popover = ({ children, ...props }: PopoverProps) => {
  return <PopoverPrimitive.Root {...props}>{children}</PopoverPrimitive.Root>;
};

const StyledContent = styled(PopoverPrimitive.Content, panelStyles, {
  backgroundColor: "white",
  minWidth: 200,
  minHeight: "$6",
  maxWidth: 265,
  "&:focus": {
    outline: "none",
  },
});

type PopoverContentPrimitiveProps = React.ComponentProps<
  typeof PopoverPrimitive.Content
>;

type PopoverContentProps = PopoverContentPrimitiveProps & {
  css?: CSS;
  hideArrow?: boolean;
};

export const PopoverContent = React.forwardRef<
  React.ElementRef<typeof StyledContent>,
  PopoverContentProps
>(({ children, hideArrow, ...props }, fowardedRef) => (
  <StyledContent
    sideOffset={4}
    collisionPadding={4}
    {...props}
    ref={fowardedRef}
  >
    {children}
    {!hideArrow && (
      <Box css={{ color: "$panel" }}>
        <PopoverPrimitive.Arrow
          width={11}
          height={5}
          offset={5}
          style={{ fill: "currentColor" }}
        />
      </Box>
    )}
  </StyledContent>
));
PopoverContent.displayName = "PopoverContent";

type PopoverHeaderProps = {
  title: string;
};

export const PopoverHeader = ({ title }: PopoverHeaderProps) => {
  return (
    <>
      <Flex
        css={{ height: 40, paddingLeft: "$3" }}
        align="center"
        justify="between"
      >
        <Text variant="title">{title}</Text>
        <PopoverClose asChild>
<<<<<<< HEAD
          <IconButton
            size="1"
            css={{
              marginRight: "$2",
              "&:not(:hover):focus": { background: "none" },
            }}
            aria-label="Close"
            autoFocus={false}
          >
            <Cross1Icon />
=======
          <IconButton size="2" css={{ marginRight: "$2" }} aria-label="Close">
            <CrossIcon />
>>>>>>> c98fdd04
          </IconButton>
        </PopoverClose>
      </Flex>
      <Separator />
    </>
  );
};

export const PopoverTrigger = PopoverPrimitive.Trigger;
export const PopoverClose = PopoverPrimitive.Close;
export const PopoverPortal = PopoverPrimitive.Portal;

const useSideOffset = (
  isOpen: boolean
): [MutableRefObject<HTMLButtonElement | null>, number] => {
  const ref = useRef<HTMLButtonElement | null>(null);
  const sideOffset =
    isOpen && ref.current !== null ? 240 - ref.current.offsetWidth : 0;
  return [ref, sideOffset];
};

export const FloatingPopover = ({
  title,
  content,
  children,
}: {
  title: string;
  content: JSX.Element;
  children: JSX.Element;
}) => {
  const [isOpen, setIsOpen] = useState(false);
  const [ref, sideOffset] = useSideOffset(isOpen);

  return (
    <Popover open={isOpen} onOpenChange={setIsOpen} modal>
      <PopoverTrigger
        ref={ref}
        asChild
        onClick={() => {
          setIsOpen(true);
        }}
      >
        <Flex>{children}</Flex>
      </PopoverTrigger>
      <PopoverPortal>
        <PopoverContent
          sideOffset={sideOffset}
          side="right"
          hideArrow
          css={{ backgroundColor: "$loContrast" }}
        >
          <PopoverHeader title={title} />
          {content}
        </PopoverContent>
      </PopoverPortal>
    </Popover>
  );
};<|MERGE_RESOLUTION|>--- conflicted
+++ resolved
@@ -1,10 +1,5 @@
-<<<<<<< HEAD
 import React, { useState, useRef, MutableRefObject } from "react";
 import { Cross1Icon } from "@webstudio-is/icons";
-=======
-import React from "react";
-import { CrossIcon } from "@webstudio-is/icons";
->>>>>>> c98fdd04
 import * as PopoverPrimitive from "@radix-ui/react-popover";
 import { Box } from "./box";
 import { panelStyles } from "./panel";
@@ -80,7 +75,6 @@
       >
         <Text variant="title">{title}</Text>
         <PopoverClose asChild>
-<<<<<<< HEAD
           <IconButton
             size="1"
             css={{
@@ -91,10 +85,6 @@
             autoFocus={false}
           >
             <Cross1Icon />
-=======
-          <IconButton size="2" css={{ marginRight: "$2" }} aria-label="Close">
-            <CrossIcon />
->>>>>>> c98fdd04
           </IconButton>
         </PopoverClose>
       </Flex>
