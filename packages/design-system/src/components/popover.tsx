import React, { useState, useRef, MutableRefObject } from "react";
import { CrossLargeIcon } from "@webstudio-is/icons";
import * as PopoverPrimitive from "@radix-ui/react-popover";
import { Box } from "./box";
import { panelStyles } from "./panel";
import { Flex } from "./flex";
import { IconButton } from "./icon-button";
import { Text } from "./text";
import { Separator } from "./separator";
import { styled, CSS } from "../stitches.config";

type PopoverProps = React.ComponentProps<typeof PopoverPrimitive.Root> & {
  children: React.ReactNode;
};

export const Popover = ({ children, ...props }: PopoverProps) => {
  return <PopoverPrimitive.Root {...props}>{children}</PopoverPrimitive.Root>;
};

const StyledContent = styled(PopoverPrimitive.Content, panelStyles, {
  backgroundColor: "white",
  minWidth: 200,
  minHeight: "$spacing$13",
  maxWidth: 265,
  "&:focus": {
    outline: "none",
  },
});

type PopoverContentPrimitiveProps = React.ComponentProps<
  typeof PopoverPrimitive.Content
>;

type PopoverContentProps = PopoverContentPrimitiveProps & {
  css?: CSS;
  hideArrow?: boolean;
};

export const PopoverContent = React.forwardRef<
  React.ElementRef<typeof StyledContent>,
  PopoverContentProps
>(({ children, hideArrow, ...props }, fowardedRef) => (
  <StyledContent
    sideOffset={4}
    collisionPadding={4}
    {...props}
    ref={fowardedRef}
  >
    {children}
    {!hideArrow && (
      <Box css={{ color: "$panel" }}>
        <PopoverPrimitive.Arrow
          width={11}
          height={5}
          offset={5}
          style={{ fill: "currentColor" }}
        />
      </Box>
    )}
  </StyledContent>
));
PopoverContent.displayName = "PopoverContent";

type PopoverHeaderProps = {
  title: string;
};

export const PopoverHeader = ({ title }: PopoverHeaderProps) => {
  return (
    <>
      <Flex
        css={{ height: 40, paddingLeft: "$spacing$9" }}
        align="center"
        justify="between"
      >
        <Text variant="title">{title}</Text>
        <PopoverClose asChild>
          <IconButton
<<<<<<< HEAD
            size="1"
            css={{
              marginRight: "$2",
              "&:not(:hover):focus": { background: "none" },
            }}
            aria-label="Close"
            autoFocus={false}
          >
            <CrossLargeIcon />
=======
            size="2"
            css={{ marginRight: "$spacing$5" }}
            aria-label="Close"
          >
            <CrossIcon />
>>>>>>> c62d1320
          </IconButton>
        </PopoverClose>
      </Flex>
      <Separator />
    </>
  );
};

export const PopoverTrigger = PopoverPrimitive.Trigger;
export const PopoverClose = PopoverPrimitive.Close;
export const PopoverPortal = PopoverPrimitive.Portal;

const useSideOffset = (
  isOpen: boolean
): [MutableRefObject<HTMLButtonElement | null>, number] => {
  const ref = useRef<HTMLButtonElement | null>(null);
  const sideOffset =
    isOpen && ref.current !== null ? 240 - ref.current.offsetWidth : 0;
  return [ref, sideOffset];
};

export const FloatingPopover = ({
  title,
  content,
  children,
}: {
  title: string;
  content: JSX.Element;
  children: JSX.Element;
}) => {
  const [isOpen, setIsOpen] = useState(false);
  const [ref, sideOffset] = useSideOffset(isOpen);

  return (
    <Popover open={isOpen} onOpenChange={setIsOpen} modal>
      <PopoverTrigger
        ref={ref}
        asChild
        onClick={() => {
          setIsOpen(true);
        }}
      >
        <Flex>{children}</Flex>
      </PopoverTrigger>
      <PopoverPortal>
        <PopoverContent
          sideOffset={sideOffset}
          side="right"
          hideArrow
          css={{ backgroundColor: "$loContrast" }}
        >
          <PopoverHeader title={title} />
          {content}
        </PopoverContent>
      </PopoverPortal>
    </Popover>
  );
};<|MERGE_RESOLUTION|>--- conflicted
+++ resolved
@@ -76,7 +76,6 @@
         <Text variant="title">{title}</Text>
         <PopoverClose asChild>
           <IconButton
-<<<<<<< HEAD
             size="1"
             css={{
               marginRight: "$2",
@@ -86,13 +85,6 @@
             autoFocus={false}
           >
             <CrossLargeIcon />
-=======
-            size="2"
-            css={{ marginRight: "$spacing$5" }}
-            aria-label="Close"
-          >
-            <CrossIcon />
->>>>>>> c62d1320
           </IconButton>
         </PopoverClose>
       </Flex>
