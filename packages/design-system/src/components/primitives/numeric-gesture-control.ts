--- conflicted
+++ resolved
@@ -39,11 +39,7 @@
   offset: number;
   velocity: number;
   direction: string;
-<<<<<<< HEAD
-  timeout: unknown;
-=======
   timerId?: ReturnType<typeof window.setTimeout>;
->>>>>>> fa59516a
 };
 
 export const numericScrubControl = (
@@ -64,11 +60,7 @@
     offset: 0,
     velocity: direction === "horizontal" ? 1 : -1,
     direction: direction,
-<<<<<<< HEAD
-    timeout: 0,
-=======
     timerId: undefined,
->>>>>>> fa59516a
   };
   const handleEvent = (event: PointerEvent) => {
     const { type, clientX, clientY, movementY, movementX } = event;
@@ -76,17 +68,10 @@
     const movement = direction === "horizontal" ? movementX : -movementY;
     switch (type) {
       case "pointerup": {
-<<<<<<< HEAD
-        let shouldComponentUpdate = Boolean(state.cursor);
-        state.offset = 0;
-        targetNode.removeEventListener("pointermove", handleEvent);
-        clearTimeout(state.timeout as number);
-=======
         const shouldComponentUpdate = Boolean(state.cursor);
         state.offset = 0;
         targetNode.removeEventListener("pointermove", handleEvent);
         clearTimeout(state.timerId);
->>>>>>> fa59516a
         exitPointerLock(state, event, targetNode);
         if (shouldComponentUpdate)
           onValueChange?.({
@@ -100,11 +85,7 @@
         // light touches don't register corresponding pointerup
         if (event.pressure === 0 || event.button !== 0) break;
         state.offset = offset;
-<<<<<<< HEAD
-        state.timeout = setTimeout(
-=======
         state.timerId = setTimeout(
->>>>>>> fa59516a
           () => requestPointerLock(state, event, targetNode),
           150
         );
