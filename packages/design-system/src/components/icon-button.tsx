--- conflicted
+++ resolved
@@ -43,17 +43,12 @@
     size: {
       "1": {
         borderRadius: 2,
-<<<<<<< HEAD
-        height: "$5",
-        width: "$5",
-=======
         height: "$3",
         width: "$3",
         "&:hover, &:focus": {
           background: "none",
           borderColor: "transparent",
         },
->>>>>>> 78d8c71f
       },
       "2": {
         borderRadius: "$1",
@@ -69,15 +64,6 @@
         borderRadius: "$2",
         height: "$8",
         width: "$8",
-<<<<<<< HEAD
-      },
-    },
-    state: {
-      active: {
-        color: "$loContrast",
-        backgroundColor: "$blue10",
-=======
->>>>>>> 78d8c71f
       },
     },
   },
