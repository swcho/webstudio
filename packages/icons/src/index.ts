export * from "@radix-ui/react-icons";
export * from "./list-nested";
export * from "./brush";
export * from "./form";
export * from "./undo";
export * from "./redo";
export * from "./google";
export * from "./github";
export * from "./devices";
export * from "./tablet";
export * from "./body";
export * from "./types";
export * from "./align-content-center";
export * from "./align-content-end";
export * from "./align-content-space-around";
export * from "./align-content-space-between";
export * from "./align-content-start";
export * from "./align-content-stretch";
export * from "./align-items-baseline";
export * from "./align-items-center";
export * from "./align-items-end";
export * from "./align-items-start";
export * from "./align-items-stretch";
export * from "./flex-direction-row";
export * from "./flex-direction-column";
export * from "./flex-direction-row-reverse";
export * from "./flex-direction-column-reverse";
export * from "./flex-wrap-wrap";
export * from "./flex-wrap-no-wrap";
export * from "./flex-wrap-wrap-reverse";
export * from "./justify-content-center";
export * from "./justify-content-end";
export * from "./justify-content-space-around";
export * from "./justify-content-space-between";
export * from "./justify-content-start";
export * from "./justify-items-center";
export * from "./justify-items-end";
export * from "./justify-items-space-around";
export * from "./justify-items-space-between";
export * from "./justify-items-start";
export * from "./gap-row";
export * from "./gap-column";
export * from "./lock-open";
export * from "./lock-close";
export { AspectRatioIcon } from "./aspect-ratio";
export * from "./cloud";
export { TrashIcon } from "./trash";
export { SizeIcon } from "./size";
export { UploadIcon } from "./upload";
export { GearIcon, gearIconCssVars } from "./gear";
<<<<<<< HEAD
export * from "./align-self-start";
export * from "./align-self-end";
export * from "./align-self-center";
export * from "./align-self-stretch";
export * from "./align-self-baseline";
export * from "./flex-sizing-grow";
export * from "./flex-sizing-shrink";
export * from "./order-first";
export * from "./order-last";
export * from "./cross-small";
export * from "./cross-large";
export * from "./ellipses";
=======
export * from "./page";
>>>>>>> 5b28bd70
<|MERGE_RESOLUTION|>--- conflicted
+++ resolved
@@ -48,7 +48,7 @@
 export { SizeIcon } from "./size";
 export { UploadIcon } from "./upload";
 export { GearIcon, gearIconCssVars } from "./gear";
-<<<<<<< HEAD
+export * from "./page";
 export * from "./align-self-start";
 export * from "./align-self-end";
 export * from "./align-self-center";
@@ -60,7 +60,4 @@
 export * from "./order-last";
 export * from "./cross-small";
 export * from "./cross-large";
-export * from "./ellipses";
-=======
-export * from "./page";
->>>>>>> 5b28bd70
+export * from "./ellipses";