import { properties } from "./properties";
<<<<<<< HEAD
=======
import {
  BreakpointSchema,
  CssRuleSchema,
  InvalidValueSchema,
  KeywordValueSchema,
  StyleValueSchema,
  UnitSchema,
  UnitValueSchema,
  UnsetValueSchema,
} from "./schema";
>>>>>>> 400884a5

type Properties = typeof properties;

export type StyleProperty = keyof Properties;

<<<<<<< HEAD
export type AppliesTo = Properties[StyleProperty]["appliesTo"];
=======
export type AppliesTo = Properties[StyleProperty]["appliesTo"];

export type Style = {
  [property in StyleProperty]?: StyleValue;
};

export type CssRule = z.infer<typeof CssRuleSchema>;

export type Unit = z.infer<typeof UnitSchema>;

export type StyleValue = z.infer<typeof StyleValueSchema>;
export type UnitValue = z.infer<typeof UnitValueSchema>;
export type KeywordValue = z.infer<typeof KeywordValueSchema>;
export type InvalidValue = z.infer<typeof InvalidValueSchema>;
export type UnsetValue = z.infer<typeof UnsetValueSchema>;

export type Breakpoint = z.infer<typeof BreakpointSchema>;
>>>>>>> 400884a5
<|MERGE_RESOLUTION|>--- conflicted
+++ resolved
@@ -1,40 +1,7 @@
 import { properties } from "./properties";
-<<<<<<< HEAD
-=======
-import {
-  BreakpointSchema,
-  CssRuleSchema,
-  InvalidValueSchema,
-  KeywordValueSchema,
-  StyleValueSchema,
-  UnitSchema,
-  UnitValueSchema,
-  UnsetValueSchema,
-} from "./schema";
->>>>>>> 400884a5
 
 type Properties = typeof properties;
 
 export type StyleProperty = keyof Properties;
 
-<<<<<<< HEAD
 export type AppliesTo = Properties[StyleProperty]["appliesTo"];
-=======
-export type AppliesTo = Properties[StyleProperty]["appliesTo"];
-
-export type Style = {
-  [property in StyleProperty]?: StyleValue;
-};
-
-export type CssRule = z.infer<typeof CssRuleSchema>;
-
-export type Unit = z.infer<typeof UnitSchema>;
-
-export type StyleValue = z.infer<typeof StyleValueSchema>;
-export type UnitValue = z.infer<typeof UnitValueSchema>;
-export type KeywordValue = z.infer<typeof KeywordValueSchema>;
-export type InvalidValue = z.infer<typeof InvalidValueSchema>;
-export type UnsetValue = z.infer<typeof UnsetValueSchema>;
-
-export type Breakpoint = z.infer<typeof BreakpointSchema>;
->>>>>>> 400884a5
