import { useCallback } from "react";
<<<<<<< HEAD
import {
  useSubscribe,
  usePublish,
  type Publish,
} from "@webstudio-is/react-sdk";
=======
import { useSubscribe, usePublish, type Publish } from "~/shared/pubsub";
import * as db from "~/shared/db";
>>>>>>> 0542d6fd
import type { Config } from "~/config";
import { Box, Flex, Grid, type CSS } from "@webstudio-is/design-system";
import interStyles from "~/shared/font-faces/inter.css";
import { SidebarLeft } from "./features/sidebar-left";
import { Inspector } from "./features/inspector";
import {
  useHoveredInstanceData,
  useSelectedInstanceData,
  useSyncStatus,
} from "./shared/nano-states";
import { Topbar } from "./features/topbar";
import designerStyles from "./designer.css";
import { Breadcrumbs } from "./features/breadcrumbs";
import { TreePrevew } from "./features/tree-preview";
import {
  useUpdateCanvasWidth,
  useSubscribeBreakpoints,
} from "./features/breakpoints";
import {
  useReadCanvasRect,
  Workspace,
  CanvasIframe,
} from "./features/workspace";
import { usePublishShortcuts } from "./shared/shortcuts";
import {
  useIsPreviewMode,
  useRootInstance,
  useDragAndDropState,
} from "~/shared/nano-states";
import { useClientSettings } from "./shared/client-settings";
import { Navigator } from "./features/sidebar-left";
import { PANEL_WIDTH } from "./shared/constants";
<<<<<<< HEAD
import * as db from "~/shared/db";
=======
import { Asset } from "@webstudio-is/asset-uploader";
>>>>>>> 0542d6fd

export const links = () => {
  return [
    { rel: "stylesheet", href: interStyles },
    { rel: "stylesheet", href: designerStyles },
  ];
};

const useSubscribeRootInstance = () => {
  const [, setValue] = useRootInstance();
  useSubscribe("loadRootInstance", setValue);
};

const useSubscribeSelectedInstanceData = () => {
  const [, setValue] = useSelectedInstanceData();
  useSubscribe("selectInstance", setValue);
};

const useSubscribeHoveredInstanceData = () => {
  const [, setValue] = useHoveredInstanceData();
  useSubscribe("hoverInstance", setValue);
};

const useSubscribeSyncStatus = () => {
  const [, setValue] = useSyncStatus();
  useSubscribe("syncStatus", setValue);
};

const useNavigatorLayout = () => {
  // We need to render the detached state only once the setting was actually loaded from local storage.
  // Otherwise we may show the detached state because its the default and then hide it immediately.
  const [clientSettings, _, isLoaded] = useClientSettings();
  return isLoaded ? clientSettings.navigatorLayout : "docked";
};

type SidePanelProps = {
  children: JSX.Element | Array<JSX.Element>;
  isPreviewMode: boolean;
  css?: CSS;
  gridArea: "inspector" | "sidebar" | "navigator";
};

const SidePanel = ({
  children,
  isPreviewMode,
  gridArea,
  css,
}: SidePanelProps) => {
  if (isPreviewMode === true) return null;
  return (
    <Box
      as="aside"
      css={{
        gridArea,
        display: "flex",
        px: 0,
        fg: 0,
        // Left sidebar tabs won't be able to pop out to the right if we set overflowX to auto.
        //overflowY: "auto",
        bc: "$loContrast",
        height: "100%",
        ...css,
        "&:first-of-type": {
          boxShadow: "inset -1px 0 0 0 $colors$gray7",
        },
        "&:last-of-type": {
          boxShadow: "inset 1px 0 0 0 $colors$gray7",
        },
      }}
    >
      {children}
    </Box>
  );
};

const Main = ({ children }: { children: JSX.Element | Array<JSX.Element> }) => (
  <Flex
    as="main"
    direction="column"
    css={{
      gridArea: "main",
      overflow: "hidden",
    }}
  >
    {children}
  </Flex>
);

type ChromeWrapperProps = {
  children: Array<JSX.Element | null>;
  isPreviewMode: boolean;
};

const getChromeLayout = ({
  isPreviewMode,
  navigatorLayout,
}: {
  isPreviewMode: boolean;
  navigatorLayout: "docked" | "undocked";
}) => {
  if (isPreviewMode) {
    return {
      gridTemplateColumns: "auto 1fr",
      gridTemplateAreas: `
            "header header"
            "sidebar main"
            "footer footer"
          `,
    };
  }

  if (navigatorLayout === "undocked") {
    return {
      gridTemplateColumns: `auto ${PANEL_WIDTH}px 1fr ${PANEL_WIDTH}px`,
      gridTemplateAreas: `
            "header header header header"
            "sidebar navigator main inspector"
            "footer footer footer footer"
          `,
    };
  }

  return {
    gridTemplateColumns: `auto 1fr ${PANEL_WIDTH}px`,
    gridTemplateAreas: `
          "header header header"
          "sidebar main inspector"
          "footer footer footer"
        `,
  };
};

const ChromeWrapper = ({ children, isPreviewMode }: ChromeWrapperProps) => {
  const navigatorLayout = useNavigatorLayout();
  const gridLayout = getChromeLayout({
    isPreviewMode,
    navigatorLayout,
  });

  return (
    <Grid
      css={{
        height: "100vh",
        overflow: "hidden",
        display: "grid",
        gridTemplateRows: "auto 1fr auto",
        ...gridLayout,
      }}
    >
      {children}
    </Grid>
  );
};

type NavigatorPanelProps = { publish: Publish; isPreviewMode: boolean };

const NavigatorPanel = ({ publish, isPreviewMode }: NavigatorPanelProps) => {
  const navigatorLayout = useNavigatorLayout();

  if (navigatorLayout === "docked") {
    return null;
  }

  return (
    <SidePanel gridArea="navigator" isPreviewMode={isPreviewMode}>
      <Box
        css={{
          borderRight: "1px solid $slate7",
          width: PANEL_WIDTH,
          height: "100%",
        }}
      >
        <Navigator publish={publish} isClosable={false} />
      </Box>
    </SidePanel>
  );
};

type DesignerProps = {
  config: Config;
  project: db.project.Project;
};

export const Designer = ({ config, project }: DesignerProps) => {
  useSubscribeSyncStatus();
  useSubscribeRootInstance();
  useSubscribeSelectedInstanceData();
  useSubscribeHoveredInstanceData();
  useSubscribeBreakpoints();
  const [publish, publishRef] = usePublish();
  const [isPreviewMode] = useIsPreviewMode();
  usePublishShortcuts(publish);
  const onRefReadCanvasWidth = useUpdateCanvasWidth();
  const { onRef: onRefReadCanvas, onTransitionEnd } = useReadCanvasRect();
  const [dragAndDropState] = useDragAndDropState();

  const iframeRefCallback = useCallback(
    (ref) => {
      publishRef.current = ref;
      onRefReadCanvasWidth(ref);
      onRefReadCanvas(ref);
    },
    [publishRef, onRefReadCanvasWidth, onRefReadCanvas]
  );

  return (
    <ChromeWrapper isPreviewMode={isPreviewMode}>
      <Topbar
        css={{ gridArea: "header" }}
        config={config}
        project={project}
        publish={publish}
      />
      <Main>
        <Workspace onTransitionEnd={onTransitionEnd} publish={publish}>
          <CanvasIframe
            ref={iframeRefCallback}
            src={`${config.canvasPath}/${project.id}`}
            pointerEvents={
              dragAndDropState.isDragging && dragAndDropState.origin === "panel"
                ? "none"
                : "all"
            }
            title={project.title}
            css={{
              height: "100%",
              width: "100%",
            }}
          />
        </Workspace>
      </Main>
      <SidePanel gridArea="sidebar" isPreviewMode={isPreviewMode}>
        <SidebarLeft assets={project.assets} publish={publish} />
      </SidePanel>
      <NavigatorPanel publish={publish} isPreviewMode={isPreviewMode} />
      <SidePanel
        gridArea="inspector"
        isPreviewMode={isPreviewMode}
        css={{ overflow: "hidden" }}
      >
        {dragAndDropState.isDragging ? (
          <TreePrevew />
        ) : (
          <Inspector publish={publish} />
        )}
      </SidePanel>
      <Breadcrumbs publish={publish} />
    </ChromeWrapper>
  );
};<|MERGE_RESOLUTION|>--- conflicted
+++ resolved
@@ -1,14 +1,14 @@
 import { useCallback } from "react";
-<<<<<<< HEAD
+
 import {
   useSubscribe,
   usePublish,
   type Publish,
 } from "@webstudio-is/react-sdk";
-=======
+
 import { useSubscribe, usePublish, type Publish } from "~/shared/pubsub";
 import * as db from "~/shared/db";
->>>>>>> 0542d6fd
+
 import type { Config } from "~/config";
 import { Box, Flex, Grid, type CSS } from "@webstudio-is/design-system";
 import interStyles from "~/shared/font-faces/inter.css";
@@ -41,11 +41,11 @@
 import { useClientSettings } from "./shared/client-settings";
 import { Navigator } from "./features/sidebar-left";
 import { PANEL_WIDTH } from "./shared/constants";
-<<<<<<< HEAD
+
 import * as db from "~/shared/db";
-=======
+
 import { Asset } from "@webstudio-is/asset-uploader";
->>>>>>> 0542d6fd
+
 
 export const links = () => {
   return [
