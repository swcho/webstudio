import { useCallback, useEffect, useMemo } from "react";
import { type Publish, usePublish, useSubscribe } from "~/shared/pubsub";
import {
  type Pages,
  type Project,
  utils as projectUtils,
} from "@webstudio-is/project";
import { Box, type CSS, Flex, Grid } from "@webstudio-is/design-system";
import interStyles from "~/shared/font-faces/inter.css";
import { SidebarLeft } from "./features/sidebar-left";
import { Inspector } from "./features/inspector";
import {
  useHoveredInstanceData,
  usePages,
  useProject,
  useCurrentPageId,
  useSelectedInstanceData,
  useSyncStatus,
} from "./shared/nano-states";
import { Topbar } from "./features/topbar";
import designerStyles from "./designer.css";
import { Footer } from "./features/footer";
import { TreePrevew } from "./features/tree-preview";
import {
  useSubscribeBreakpoints,
  useUpdateCanvasWidth,
} from "./features/breakpoints";
import {
  CanvasIframe,
  useReadCanvasRect,
  Workspace,
} from "./features/workspace";
import { usePublishShortcuts } from "./shared/shortcuts";
import {
  useDragAndDropState,
  useIsPreviewMode,
  useRootInstance,
} from "~/shared/nano-states";
import { useClientSettings } from "./shared/client-settings";
import { Navigator } from "./features/sidebar-left";
import { useSetAssets } from "./shared/assets";
import { getBuildUrl } from "~/shared/router-utils";
<<<<<<< HEAD
import { useSubscribeDesignTokens } from "./shared/design-tokens-manager";
=======
import { useInstanceCopyPaste } from "~/shared/copy-paste";
>>>>>>> 55280b83

export const links = () => {
  return [
    { rel: "stylesheet", href: interStyles },
    { rel: "stylesheet", href: designerStyles },
  ];
};

const useSubscribeRootInstance = () => {
  const [, setValue] = useRootInstance();
  useSubscribe("loadRootInstance", setValue);
};

const useSubscribeSelectedInstanceData = () => {
  const [, setValue] = useSelectedInstanceData();
  useSubscribe("selectInstance", setValue);
};

const useSubscribeHoveredInstanceData = () => {
  const [, setValue] = useHoveredInstanceData();
  useSubscribe("hoverInstance", setValue);
};

const useSubscribeSyncStatus = () => {
  const [, setValue] = useSyncStatus();
  useSubscribe("syncStatus", setValue);
};

const useSetProject = (project: Project) => {
  const [, setProject] = useProject();
  useEffect(() => {
    setProject(project);
  }, [project, setProject]);
};

const useSetPages = (pages: Pages) => {
  const [, setPages] = usePages();
  useEffect(() => {
    setPages(pages);
  }, [pages, setPages]);
};

const useSetCurrentPageId = (pageId: string) => {
  const [, setCurrentPageId] = useCurrentPageId();
  useEffect(() => {
    setCurrentPageId(pageId);
  }, [pageId, setCurrentPageId]);
};

const useNavigatorLayout = () => {
  // We need to render the detached state only once the setting was actually loaded from local storage.
  // Otherwise we may show the detached state because its the default and then hide it immediately.
  const [clientSettings, _, isLoaded] = useClientSettings();
  return isLoaded ? clientSettings.navigatorLayout : "docked";
};

const useSubscribeCanvasReady = (publish: Publish) => {
  useSubscribe("canvasReady", () => {
    publish({ type: "canvasReadyAck" });
  });
};

const useCopyPaste = (publish: Publish) => {
  const [selectedInstance] = useSelectedInstanceData();
  const [rootInstance] = useRootInstance();

  const selectedInstanceData = useMemo(() => {
    if (selectedInstance && rootInstance) {
      const instance = projectUtils.tree.findInstanceById(
        rootInstance,
        selectedInstance.id
      );
      return instance && { instance, props: selectedInstance.props.props };
    }
  }, [rootInstance, selectedInstance]);

  // We need to initialize this in both canvas and designer,
  // because the events will fire in either one, depending on where the focus is
  useInstanceCopyPaste({
    selectedInstanceData,
    onCut: (instance) => {
      publish({ type: "deleteInstance", payload: { id: instance.id } });
    },
    onPaste: (instance, props) => {
      publish({ type: "insertInstance", payload: { instance, props } });
    },
  });
};

type SidePanelProps = {
  children: JSX.Element | Array<JSX.Element>;
  isPreviewMode: boolean;
  css?: CSS;
  gridArea: "inspector" | "sidebar" | "navigator";
};

const SidePanel = ({
  children,
  isPreviewMode,
  gridArea,
  css,
}: SidePanelProps) => {
  if (isPreviewMode === true) return null;
  return (
    <Box
      as="aside"
      css={{
        gridArea,
        display: "flex",
        px: 0,
        fg: 0,
        // Left sidebar tabs won't be able to pop out to the right if we set overflowX to auto.
        //overflowY: "auto",
        bc: "$loContrast",
        height: "100%",
        ...css,
        "&:first-of-type": {
          boxShadow: "inset -1px 0 0 0 $colors$panelOutline",
        },
        "&:last-of-type": { boxShadow: "inset 1px 0 0 0 $colors$panelOutline" },
      }}
    >
      {children}
    </Box>
  );
};

const Main = ({ children }: { children: JSX.Element | Array<JSX.Element> }) => (
  <Flex
    as="main"
    direction="column"
    css={{
      gridArea: "main",
      overflow: "hidden",
    }}
  >
    {children}
  </Flex>
);

type ChromeWrapperProps = {
  children: Array<JSX.Element | null>;
  isPreviewMode: boolean;
};

const getChromeLayout = ({
  isPreviewMode,
  navigatorLayout,
}: {
  isPreviewMode: boolean;
  navigatorLayout: "docked" | "undocked";
}) => {
  if (isPreviewMode) {
    return {
      gridTemplateColumns: "auto 1fr",
      gridTemplateAreas: `
            "header header"
            "sidebar main"
            "footer footer"
          `,
    };
  }

  if (navigatorLayout === "undocked") {
    return {
      gridTemplateColumns: `auto $spacing$30 1fr $spacing$30`,
      gridTemplateAreas: `
            "header header header header"
            "sidebar navigator main inspector"
            "footer footer footer footer"
          `,
    };
  }

  return {
    gridTemplateColumns: `auto 1fr $spacing$30`,
    gridTemplateAreas: `
          "header header header"
          "sidebar main inspector"
          "footer footer footer"
        `,
  };
};

const ChromeWrapper = ({ children, isPreviewMode }: ChromeWrapperProps) => {
  const navigatorLayout = useNavigatorLayout();
  const gridLayout = getChromeLayout({
    isPreviewMode,
    navigatorLayout,
  });

  return (
    <Grid
      css={{
        height: "100vh",
        overflow: "hidden",
        display: "grid",
        gridTemplateRows: "auto 1fr auto",
        ...gridLayout,
      }}
    >
      {children}
    </Grid>
  );
};

type NavigatorPanelProps = { publish: Publish; isPreviewMode: boolean };

const NavigatorPanel = ({ publish, isPreviewMode }: NavigatorPanelProps) => {
  const navigatorLayout = useNavigatorLayout();

  if (navigatorLayout === "docked") {
    return null;
  }

  return (
    <SidePanel gridArea="navigator" isPreviewMode={isPreviewMode}>
      <Box
        css={{
          borderRight: "1px solid $slate7",
          width: "$spacing$30",
          height: "100%",
        }}
      >
        <Navigator publish={publish} isClosable={false} />
      </Box>
    </SidePanel>
  );
};

export type DesignerProps = {
  project: Project;
  pages: Pages;
  pageId: string;
  buildOrigin: string;
};

export const Designer = ({
  project,
  pages,
  pageId,
  buildOrigin,
}: DesignerProps) => {
  useSubscribeSyncStatus();
  useSubscribeRootInstance();
  useSubscribeSelectedInstanceData();
  useSubscribeHoveredInstanceData();
  useSubscribeBreakpoints();
  useSubscribeDesignTokens();
  useSetProject(project);
  useSetPages(pages);
  useSetCurrentPageId(pageId);
  const [publish, publishRef] = usePublish();
  useSetAssets({ assets: project.assets, publish });
  const [isPreviewMode] = useIsPreviewMode();
  usePublishShortcuts(publish);
  const onRefReadCanvasWidth = useUpdateCanvasWidth();
  const { onRef: onRefReadCanvas, onTransitionEnd } = useReadCanvasRect();
  const [dragAndDropState] = useDragAndDropState();
  useSubscribeCanvasReady(publish);
  useCopyPaste(publish);

  const iframeRefCallback = useCallback(
    (ref) => {
      publishRef.current = ref;
      onRefReadCanvasWidth(ref);
      onRefReadCanvas(ref);
    },
    [publishRef, onRefReadCanvasWidth, onRefReadCanvas]
  );

  const page = useMemo(() => {
    const page = projectUtils.pages.findByIdOrPath(pages, pageId);
    if (page === undefined) {
      throw new Error(`Page with id ${pageId} not found`);
    }
    return page;
  }, [pages, pageId]);

  const canvasUrl = getBuildUrl({ buildOrigin, project, page, mode: "edit" });

  const previewUrl = getBuildUrl({
    buildOrigin,
    project,
    page,
    mode: "preview",
  });

  return (
    <ChromeWrapper isPreviewMode={isPreviewMode}>
      <Topbar
        css={{ gridArea: "header" }}
        project={project}
        publish={publish}
        previewUrl={previewUrl}
      />
      <Main>
        <Workspace onTransitionEnd={onTransitionEnd} publish={publish}>
          <CanvasIframe
            ref={iframeRefCallback}
            src={canvasUrl}
            pointerEvents={
              dragAndDropState.isDragging && dragAndDropState.origin === "panel"
                ? "none"
                : "all"
            }
            title={project.title}
            css={{
              height: "100%",
              width: "100%",
            }}
          />
        </Workspace>
      </Main>
      <SidePanel gridArea="sidebar" isPreviewMode={isPreviewMode}>
        <SidebarLeft publish={publish} />
      </SidePanel>
      <NavigatorPanel publish={publish} isPreviewMode={isPreviewMode} />
      <SidePanel
        gridArea="inspector"
        isPreviewMode={isPreviewMode}
        css={{ overflow: "hidden" }}
      >
        {dragAndDropState.isDragging ? (
          <TreePrevew />
        ) : (
          <Inspector publish={publish} />
        )}
      </SidePanel>
      <Footer publish={publish} />
    </ChromeWrapper>
  );
};<|MERGE_RESOLUTION|>--- conflicted
+++ resolved
@@ -40,11 +40,8 @@
 import { Navigator } from "./features/sidebar-left";
 import { useSetAssets } from "./shared/assets";
 import { getBuildUrl } from "~/shared/router-utils";
-<<<<<<< HEAD
 import { useSubscribeDesignTokens } from "./shared/design-tokens-manager";
-=======
 import { useInstanceCopyPaste } from "~/shared/copy-paste";
->>>>>>> 55280b83
 
 export const links = () => {
   return [
