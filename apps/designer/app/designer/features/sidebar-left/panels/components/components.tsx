<<<<<<< HEAD
import { type MouseEventHandler, useState } from "react";
import { createPortal } from "react-dom";
import { type Instance, type Publish } from "@webstudio-is/react-sdk";
import { Flex } from "~/shared/design-system";
import { PlusIcon } from "~/shared/icons";
import { primitives } from "~/shared/canvas-components";
=======
import { useEffect, useRef, type MouseEventHandler, useCallback } from "react";
import { useDrag } from "react-dnd";
import { getEmptyImage } from "react-dnd-html5-backend";
import {
  type Instance,
  type Publish,
  components,
} from "@webstudio-is/react-sdk";
import { Flex } from "@webstudio-is/design-system";
import { PlusIcon } from "@webstudio-is/icons";
import { type DragData } from "~/shared/canvas-components";
>>>>>>> d479c9ac
import { createInstance } from "~/shared/tree-utils";
import { useDrag } from "~/shared/design-system/components/primitives/dnd";
import type { TabName } from "../../types";
import { ComponentThumb } from "./component-thumb";
import { useCanvasRect, useZoom } from "~/designer/shared/nano-states";

const components = (
  Object.keys(primitives) as Array<Instance["component"]>
).filter((component) => primitives[component].isInlineOnly === false);

type DraggableThumbProps = {
  onClick: MouseEventHandler<HTMLDivElement>;
  component: Instance["component"];
};

const DraggableThumb = ({ component, onClick }: DraggableThumbProps) => {
  return (
    <ComponentThumb
      data-drag-component={component}
      component={component}
      onClick={onClick}
    />
  );
};

const DragLayer = ({
  component,
  pointerPosition,
}: {
  component: Instance["component"];
  pointerPosition: { x: number; y: number };
}) => {
  return createPortal(
    <Flex
      css={{
        position: "absolute",
        pointerEvents: "none",
        zIndex: 1,
        left: 0,
        top: 0,
        width: "100%",
        height: "100%",
      }}
    >
      <ComponentThumb
        component={component}
        style={{
          transform: `translate3d(${pointerPosition.x}px, ${pointerPosition.y}px, 0)`,
        }}
        state="dragging"
      />
    </Flex>,
    document.body
  );
};

type TabContentProps = {
  onSetActiveTab: (tabName: TabName) => void;
  publish: Publish;
};

<<<<<<< HEAD
export const TabContent = ({ publish, onSetActiveTab }: TabContentProps) => {
  const [dragComponent, setDragComponent] = useState<Instance["component"]>();
  const [pointerPosition, setPointerPosition] = useState<{
    x: number;
    y: number;
  }>({ x: 0, y: 0 });

  const [canvasRect] = useCanvasRect();
  const [zoom] = useZoom();

  const toCanvasCoordinates = ({ x, y }: { x: number; y: number }) => {
    if (canvasRect === undefined) {
      return { x: 0, y: 0 };
    }
    const scale = zoom / 100;
    return { x: (x - canvasRect.x) / scale, y: (y - canvasRect.y) / scale };
  };

  const dragProps = useDrag({
    onStart(event) {
      const { dragComponent } = event.target.dataset;

      const component =
        dragComponent != null && components.find((c) => c === dragComponent);

      if (!component) {
        event.cancel();
        return;
      }

      const instance = createInstance({ component });

      setDragComponent(component);

      publish<
        "dragStart",
        { origin: "panel" | "canvas"; dragItem: { instance: Instance } }
      >({
        type: "dragStart",
        payload: { origin: "panel", dragItem: { instance } },
=======
export const TabContent = ({
  onDragChange,
  publish,
  onSetActiveTab,
}: TabContentProps) => {
  const componentNames = (
    Object.keys(components) as Array<Instance["component"]>
  ).filter((component) => components[component].isInlineOnly === false);

  const handleDragChange = useCallback(
    (isDragging: boolean) => {
      onDragChange(isDragging);
      publish<"dragStartInstance" | "dragEndInstance">({
        type: isDragging === true ? "dragStartInstance" : "dragEndInstance",
>>>>>>> d479c9ac
      });
    },
    onMove: (poiterCoordinate) => {
      setPointerPosition(poiterCoordinate);
      publish<"dragMove", { canvasCoordinates: { x: number; y: number } }>({
        type: "dragMove",
        payload: { canvasCoordinates: toCanvasCoordinates(poiterCoordinate) },
      });
    },
    onEnd() {
      setDragComponent(undefined);
      publish<"dragEnd", { origin: "panel" | "canvas" }>({
        type: "dragEnd",
        payload: { origin: "panel" },
      });
    },
  });

  return (
<<<<<<< HEAD
    <Flex gap="1" wrap="wrap" css={{ padding: "$1" }} {...dragProps}>
      {components.map((component: Instance["component"]) => (
=======
    <Flex gap="1" wrap="wrap" css={{ padding: "$1" }}>
      {componentNames.map((component: Instance["component"]) => (
>>>>>>> d479c9ac
        <DraggableThumb
          key={component}
          component={component}
          onClick={() => {
            onSetActiveTab("none");
            publish<"insertInstance", { instance: Instance }>({
              type: "insertInstance",
              payload: { instance: createInstance({ component }) },
            });
          }}
        />
      ))}
      {dragComponent && (
        <DragLayer
          component={dragComponent}
          pointerPosition={pointerPosition}
        />
      )}
    </Flex>
  );
};

export const icon = <PlusIcon />;<|MERGE_RESOLUTION|>--- conflicted
+++ resolved
@@ -1,11 +1,9 @@
-<<<<<<< HEAD
 import { type MouseEventHandler, useState } from "react";
 import { createPortal } from "react-dom";
 import { type Instance, type Publish } from "@webstudio-is/react-sdk";
 import { Flex } from "~/shared/design-system";
 import { PlusIcon } from "~/shared/icons";
 import { primitives } from "~/shared/canvas-components";
-=======
 import { useEffect, useRef, type MouseEventHandler, useCallback } from "react";
 import { useDrag } from "react-dnd";
 import { getEmptyImage } from "react-dnd-html5-backend";
@@ -17,14 +15,13 @@
 import { Flex } from "@webstudio-is/design-system";
 import { PlusIcon } from "@webstudio-is/icons";
 import { type DragData } from "~/shared/canvas-components";
->>>>>>> d479c9ac
 import { createInstance } from "~/shared/tree-utils";
 import { useDrag } from "~/shared/design-system/components/primitives/dnd";
 import type { TabName } from "../../types";
 import { ComponentThumb } from "./component-thumb";
 import { useCanvasRect, useZoom } from "~/designer/shared/nano-states";
 
-const components = (
+const componentNames = (
   Object.keys(primitives) as Array<Instance["component"]>
 ).filter((component) => primitives[component].isInlineOnly === false);
 
@@ -79,7 +76,6 @@
   publish: Publish;
 };
 
-<<<<<<< HEAD
 export const TabContent = ({ publish, onSetActiveTab }: TabContentProps) => {
   const [dragComponent, setDragComponent] = useState<Instance["component"]>();
   const [pointerPosition, setPointerPosition] = useState<{
@@ -103,7 +99,7 @@
       const { dragComponent } = event.target.dataset;
 
       const component =
-        dragComponent != null && components.find((c) => c === dragComponent);
+        dragComponent != null && componentNames.find((c) => c === dragComponent);
 
       if (!component) {
         event.cancel();
@@ -120,22 +116,6 @@
       >({
         type: "dragStart",
         payload: { origin: "panel", dragItem: { instance } },
-=======
-export const TabContent = ({
-  onDragChange,
-  publish,
-  onSetActiveTab,
-}: TabContentProps) => {
-  const componentNames = (
-    Object.keys(components) as Array<Instance["component"]>
-  ).filter((component) => components[component].isInlineOnly === false);
-
-  const handleDragChange = useCallback(
-    (isDragging: boolean) => {
-      onDragChange(isDragging);
-      publish<"dragStartInstance" | "dragEndInstance">({
-        type: isDragging === true ? "dragStartInstance" : "dragEndInstance",
->>>>>>> d479c9ac
       });
     },
     onMove: (poiterCoordinate) => {
@@ -155,13 +135,8 @@
   });
 
   return (
-<<<<<<< HEAD
     <Flex gap="1" wrap="wrap" css={{ padding: "$1" }} {...dragProps}>
-      {components.map((component: Instance["component"]) => (
-=======
-    <Flex gap="1" wrap="wrap" css={{ padding: "$1" }}>
       {componentNames.map((component: Instance["component"]) => (
->>>>>>> d479c9ac
         <DraggableThumb
           key={component}
           component={component}
