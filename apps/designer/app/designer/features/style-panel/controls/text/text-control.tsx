--- conflicted
+++ resolved
@@ -41,13 +41,8 @@
         }
       }}
       onChangeComplete={(styleValue) => {
-<<<<<<< HEAD
-        let prevValue = toValue(value);
-        let nextValue = toValue(styleValue);
-=======
         const prevValue = toValue(value);
         const nextValue = toValue(styleValue);
->>>>>>> fa59516a
         if (prevValue === nextValue) return;
         setCurrentValue(undefined);
         setValue(toValue(styleValue));
