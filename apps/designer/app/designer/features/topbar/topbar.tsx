--- conflicted
+++ resolved
@@ -1,9 +1,5 @@
-<<<<<<< HEAD
-import type { Publish } from "@webstudio-is/react-sdk";
-=======
 import type { Publish } from "~/shared/pubsub";
 import type { Project } from "@webstudio-is/prisma-client";
->>>>>>> 0542d6fd
 import { darkTheme, Flex, type CSS } from "@webstudio-is/design-system";
 import type { Config } from "~/config";
 import { PreviewButton } from "./preview";
