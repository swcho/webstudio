import { useCallback, useMemo, useState } from "react";
import store from "immerhin";
import * as db from "~/shared/db";
import {
  type OnChangeChildren,
  type Data,
  type Tree,
  useAllUserProps,
  globalStyles,
  useSubscribe,
  createElementsTree,
<<<<<<< HEAD
} from "@webstudio-is/react-sdk";
import { setInstanceChildrenMutable } from "~/shared/tree-utils";
import { useDragDropHandlers } from "./shared/use-drag-drop-handlers";
=======
  setInstanceChildrenMutable,
} from "~/shared/tree-utils";
>>>>>>> 02a79510
import { useShortcuts } from "./shared/use-shortcuts";
import {
  usePopulateRootInstance,
  useInsertInstance,
  useDeleteInstance,
  useReparentInstance,
  usePublishSelectedInstanceData,
  usePublishRootInstance,
  useUpdateSelectedInstance,
  usePublishSelectedInstanceDataRect,
  usePublishHoveredInstanceRect,
  usePublishHoveredInstanceData,
  useSetHoveredInstance,
  useUnselectInstance,
  usePublishTextEditingInstanceId,
} from "./shared/instance";
import { useUpdateStyle } from "./shared/style";
import { useTrackSelectedElement } from "./shared/use-track-selected-element";
import { WrapperComponentDev } from "./features/wrapper-component";
import { useSync } from "./shared/sync";
import { useManageProps } from "./shared/props";
import {
  useHandleBreakpoints,
  useInitializeBreakpoints,
} from "./shared/breakpoints";
import {
  rootInstanceContainer,
  useBreakpoints,
  useRootInstance,
  useSubscribeScrollState,
} from "~/shared/nano-states";
import { registerContainers } from "./shared/immerhin";
import { useTrackHoveredElement } from "./shared/use-track-hovered-element";
import { usePublishScrollState } from "./shared/use-publish-scroll-state";
import { useDragAndDrop } from "./shared/use-drag-drop";
import {
  LexicalComposer,
  config,
} from "~/canvas/features/wrapper-component/text-editor";

registerContainers();

const useElementsTree = () => {
  const [rootInstance] = useRootInstance();
  const [breakpoints] = useBreakpoints();

  const onChangeChildren: OnChangeChildren = useCallback((change) => {
    store.createTransaction([rootInstanceContainer], (rootInstance) => {
      if (rootInstance === undefined) return;

      const { instanceId, updates } = change;
      setInstanceChildrenMutable(instanceId, updates, rootInstance);
    });
  }, []);

  return useMemo(() => {
    if (rootInstance === undefined) return null;

    return createElementsTree({
      instance: rootInstance,
      breakpoints,
      Component: WrapperComponentDev,
      onChangeChildren,
    });
  }, [rootInstance, breakpoints, onChangeChildren]);
};

const useSubscribePreviewMode = () => {
  const [isPreviewMode, setIsPreviewMode] = useState<boolean>(false);
  useSubscribe<"previewMode", boolean>("previewMode", setIsPreviewMode);
  return isPreviewMode;
};

type DesignModeProps = {
  treeId: Tree["id"];
  project: db.project.Project;
  children: JSX.Element | null;
};

<<<<<<< HEAD
const dndOptions = {
  enableMouseEvents: true,
  // Prevents accidental dragging when trying to select an instance
  delay: 10,
};

const DesignMode = ({ treeId, project, children }: DesignModeProps) => {
  useDragDropHandlers();
=======
const DesignMode = ({ treeId, project }: DesignModeProps) => {
>>>>>>> 02a79510
  useUpdateStyle();
  useManageProps();
  usePublishSelectedInstanceData(treeId);
  usePublishHoveredInstanceData();
  useHandleBreakpoints();
  useInsertInstance();
  useReparentInstance();
  useDeleteInstance();
  usePublishRootInstance();
  useTrackSelectedElement();
  useTrackHoveredElement();
  useSetHoveredInstance();
  useSync({ project });
  useUpdateSelectedInstance();
  usePublishSelectedInstanceDataRect();
  usePublishHoveredInstanceRect();
  useUnselectInstance();
  usePublishScrollState();
  useSubscribeScrollState();
  usePublishTextEditingInstanceId();
<<<<<<< HEAD
  return (
    // Using touch backend becuase html5 drag&drop doesn't fire drag events in our case
    <DndProvider backend={TouchBackend} options={dndOptions}>
      {children && (
        <LexicalComposer initialConfig={config}>{children}</LexicalComposer>
=======
  useDragAndDrop();
  const elements = useElementsTree();
  return (
    <>
      {elements && (
        <LexicalComposer initialConfig={config}>{elements}</LexicalComposer>
>>>>>>> 02a79510
      )}
    </>
  );
};

type CanvasProps = {
  data: Data & { project: db.project.Project };
};

export const Canvas = ({ data }: CanvasProps): JSX.Element | null => {
  if (data.tree === null) {
    throw new Error("Tree is null");
  }
  useInitializeBreakpoints(data.breakpoints);
  globalStyles();
  useAllUserProps(data.props);
  usePopulateRootInstance(data.tree);
  // e.g. toggling preview is still needed in both modes
  useShortcuts();
  const isPreviewMode = useSubscribePreviewMode();
  const elements = useElementsTree();
  if (isPreviewMode) {
    return elements;
  }

  return (
    <DesignMode treeId={data.tree.id} project={data.project}>
      {elements}
    </DesignMode>
  );
};<|MERGE_RESOLUTION|>--- conflicted
+++ resolved
@@ -9,14 +9,7 @@
   globalStyles,
   useSubscribe,
   createElementsTree,
-<<<<<<< HEAD
 } from "@webstudio-is/react-sdk";
-import { setInstanceChildrenMutable } from "~/shared/tree-utils";
-import { useDragDropHandlers } from "./shared/use-drag-drop-handlers";
-=======
-  setInstanceChildrenMutable,
-} from "~/shared/tree-utils";
->>>>>>> 02a79510
 import { useShortcuts } from "./shared/use-shortcuts";
 import {
   usePopulateRootInstance,
@@ -56,6 +49,7 @@
   LexicalComposer,
   config,
 } from "~/canvas/features/wrapper-component/text-editor";
+import { setInstanceChildrenMutable } from "~/shared/tree-utils";
 
 registerContainers();
 
@@ -96,18 +90,7 @@
   children: JSX.Element | null;
 };
 
-<<<<<<< HEAD
-const dndOptions = {
-  enableMouseEvents: true,
-  // Prevents accidental dragging when trying to select an instance
-  delay: 10,
-};
-
 const DesignMode = ({ treeId, project, children }: DesignModeProps) => {
-  useDragDropHandlers();
-=======
-const DesignMode = ({ treeId, project }: DesignModeProps) => {
->>>>>>> 02a79510
   useUpdateStyle();
   useManageProps();
   usePublishSelectedInstanceData(treeId);
@@ -128,20 +111,11 @@
   usePublishScrollState();
   useSubscribeScrollState();
   usePublishTextEditingInstanceId();
-<<<<<<< HEAD
+  useDragAndDrop();
   return (
-    // Using touch backend becuase html5 drag&drop doesn't fire drag events in our case
-    <DndProvider backend={TouchBackend} options={dndOptions}>
+    <>
       {children && (
         <LexicalComposer initialConfig={config}>{children}</LexicalComposer>
-=======
-  useDragAndDrop();
-  const elements = useElementsTree();
-  return (
-    <>
-      {elements && (
-        <LexicalComposer initialConfig={config}>{elements}</LexicalComposer>
->>>>>>> 02a79510
       )}
     </>
   );
