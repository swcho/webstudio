import { useCallback, useMemo, useState } from "react";
import store from "immerhin";
import type { Build, CanvasData } from "@webstudio-is/project";
import {
  createElementsTree,
  useAllUserProps,
  registerComponents,
  registerComponentsMeta,
  customComponentsMeta,
  setParams,
  type OnChangeChildren,
  type Tree,
} from "@webstudio-is/react-sdk";
import { publish, useSubscribe } from "~/shared/pubsub";
import { useShortcuts } from "./shared/use-shortcuts";
import {
  useDeleteInstance,
  useInsertInstance,
  usePopulateRootInstance,
  usePublishRootInstance,
  usePublishSelectedInstanceData,
  usePublishSelectedInstanceDataRect,
  usePublishTextEditingInstanceId,
  useReparentInstance,
  useSetHoveredInstance,
  usePublishHoveredInstanceData,
  useUnselectInstance,
  useUpdateSelectedInstance,
} from "./shared/instance";
import { useManageDesignModeStyles, GlobalStyles } from "./shared/styles";
import { useTrackSelectedElement } from "./shared/use-track-selected-element";
import { WrapperComponentDev } from "./features/wrapper-component";
import { useSync } from "./shared/sync";
import { useManageProps } from "./shared/props";
import {
  useManageBreakpoints,
  useInitializeBreakpoints,
} from "./shared/breakpoints";
import {
  rootInstanceContainer,
  useBreakpoints,
  useRootInstance,
  useSubscribeScrollState,
} from "~/shared/nano-states";
import { registerContainers } from "./shared/immerhin";
import { usePublishScrollState } from "./shared/use-publish-scroll-state";
import { useDragAndDrop } from "./shared/use-drag-drop";
import { utils } from "@webstudio-is/project";
import { useSubscribeDesignerReady } from "./shared/use-designer-ready";
import type { Asset } from "@webstudio-is/asset-uploader";
<<<<<<< HEAD
import {
  useInitializeDesignTokens,
  usePublishDesignTokens,
} from "./shared/design-tokens";
=======
import { useInstanceCopyPaste } from "~/shared/copy-paste";
import { useSelectedInstance } from "./shared/nano-states";
import { customComponents } from "./custom-components";
>>>>>>> 55280b83

registerContainers();

const useElementsTree = () => {
  const [rootInstance] = useRootInstance();
  const [breakpoints] = useBreakpoints();

  const onChangeChildren: OnChangeChildren = useCallback(
    (change) => {
      store.createTransaction([rootInstanceContainer], (rootInstance) => {
        if (rootInstance === undefined) return;

        const { instanceId, updates } = change;
        utils.tree.setInstanceChildrenMutable(
          instanceId,
          updates,
          rootInstance,
          breakpoints[0].id
        );
      });
    },
    [breakpoints]
  );

  return useMemo(() => {
    if (rootInstance === undefined) return;

    return createElementsTree({
      sandbox: true,
      instance: rootInstance,
      Component: WrapperComponentDev,
      onChangeChildren,
    });
  }, [rootInstance, onChangeChildren]);
};

const useSubscribePreviewMode = () => {
  const [isPreviewMode, setIsPreviewMode] = useState<boolean>(false);
  useSubscribe("previewMode", setIsPreviewMode);
  return isPreviewMode;
};

const useAssets = (initialAssets: Array<Asset>) => {
  const [assets, setAssets] = useState(initialAssets);
  useSubscribe("updateAssets", setAssets);
  return assets;
};

const useCopyPaste = () => {
  const [instance] = useSelectedInstance();
  const [allUserProps] = useAllUserProps();

  const selectedInstanceData = useMemo(
    () => instance && { instance, props: allUserProps[instance.id]?.props },
    [allUserProps, instance]
  );

  // We need to initialize this in both canvas and designer,
  // because the events will fire in either one, depending on where the focus is
  useInstanceCopyPaste({
    selectedInstanceData,
    allowAnyTarget: true,
    onCut: (instance) => {
      publish({ type: "deleteInstance", payload: { id: instance.id } });
    },
    onPaste: (instance, props) => {
      publish({ type: "insertInstance", payload: { instance, props } });
    },
  });
};

type DesignModeProps = {
  treeId: Tree["id"];
  buildId: Build["id"];
};

const DesignMode = ({ treeId, buildId }: DesignModeProps) => {
  useManageBreakpoints();
  usePublishDesignTokens();
  useManageDesignModeStyles();
  useManageProps();
  usePublishSelectedInstanceData(treeId);
  useInsertInstance({ treeId });
  useReparentInstance();
  useDeleteInstance();
  usePublishRootInstance();
  useTrackSelectedElement();
  useSetHoveredInstance();
  usePublishHoveredInstanceData();
  useSync({ buildId, treeId });
  useUpdateSelectedInstance();
  usePublishSelectedInstanceDataRect();
  useUnselectInstance();
  usePublishScrollState();
  useSubscribeScrollState();
  usePublishTextEditingInstanceId();
  useDragAndDrop();
  useCopyPaste();

  return null;
};

type CanvasProps = {
  data: CanvasData;
};

export const Canvas = ({ data }: CanvasProps): JSX.Element | null => {
  if (data.tree === null) {
    throw new Error("Tree is null");
  }
  const isDesignerReady = useSubscribeDesignerReady();
  useInitializeBreakpoints(data.breakpoints);
  useInitializeDesignTokens(data.designTokens);
  const assets = useAssets(data.assets);
  useAllUserProps(data.props);
  usePopulateRootInstance(data.tree);
  setParams(data.params ?? null);

  registerComponents(customComponents);

  registerComponentsMeta(customComponentsMeta);

  // e.g. toggling preview is still needed in both modes
  useShortcuts();
  const isPreviewMode = useSubscribePreviewMode();
  const elements = useElementsTree();

  if (elements === undefined) return null;

  if (isPreviewMode || isDesignerReady === false) {
    return (
      <>
        <GlobalStyles assets={assets} />
        {elements}
      </>
    );
  }

  return (
    <>
      <GlobalStyles assets={assets} />
      <DesignMode treeId={data.tree.id} buildId={data.buildId} />
      {elements}
    </>
  );
};<|MERGE_RESOLUTION|>--- conflicted
+++ resolved
@@ -48,16 +48,13 @@
 import { utils } from "@webstudio-is/project";
 import { useSubscribeDesignerReady } from "./shared/use-designer-ready";
 import type { Asset } from "@webstudio-is/asset-uploader";
-<<<<<<< HEAD
 import {
   useInitializeDesignTokens,
   usePublishDesignTokens,
 } from "./shared/design-tokens";
-=======
 import { useInstanceCopyPaste } from "~/shared/copy-paste";
 import { useSelectedInstance } from "./shared/nano-states";
 import { customComponents } from "./custom-components";
->>>>>>> 55280b83
 
 registerContainers();
 
