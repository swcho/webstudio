--- conflicted
+++ resolved
@@ -1,98 +1,3 @@
-<<<<<<< HEAD
-import { type LoaderFunction, redirect } from "@remix-run/node";
-import { useLoaderData } from "@remix-run/react";
-import { type Data, InstanceRoot, Root } from "@webstudio-is/react-sdk";
-import config from "~/config";
-import { db } from "@webstudio-is/project/index.server";
-import env, { Env } from "~/env.server";
-
-// @todo all this subdomain logic is very hacky
-
-type Error = { errors: string };
-type LoaderReturnProps = Promise<
-  (Data & { env: Env }) | (Error & { env: Env }) | Response
->;
-
-export const loader: LoaderFunction = async ({
-  request,
-}): LoaderReturnProps => {
-  const host =
-    request.headers.get("x-forwarded-host") ||
-    request.headers.get("host") ||
-    "";
-
-  const [userDomain, wstdDomain] = host.split(".");
-  // We render the site from a subdomain
-  if (
-    typeof userDomain === "string" &&
-    (wstdDomain === "wstd" || wstdDomain?.includes("localhost"))
-  ) {
-    try {
-      const project = await db.project.loadByDomain(userDomain);
-      if (project === null) {
-        throw new Error(`Unknown domain "${userDomain}"`);
-      }
-
-      const prodBuild = await db.build.loadByProjectId(project.id, "prod");
-
-      if (prodBuild === undefined) {
-        throw new Error(`Site is not published`);
-      }
-
-      // @todo: use a correct page rather than homePage
-
-      const [tree, props, breakpoints] = await Promise.all([
-        db.tree.loadById(prodBuild.pages.homePage.treeId),
-        db.props.loadByTreeId(prodBuild.pages.homePage.treeId),
-        db.breakpoints.load(prodBuild.id),
-      ]);
-      if (tree === null) {
-        throw new Error(`Tree ${prodBuild.pages.homePage.treeId} not found`);
-      }
-      if (breakpoints === null) {
-        throw new Error(
-          `Breakpoints for tree ${prodBuild.pages.homePage.treeId} not found`
-        );
-      }
-      return {
-        tree,
-        props,
-        breakpoints: breakpoints.values,
-        env,
-        assets: project.assets ?? [],
-      };
-    } catch (error) {
-      if (error instanceof Error) {
-        return { errors: error.message, env };
-      }
-    }
-  }
-
-  return redirect(config.dashboardPath);
-};
-
-const Index = () => {
-  const data = useLoaderData<Data | Error>();
-  if ("errors" in data) {
-    return <p>{data.errors}</p>;
-  }
-
-  // We render the site from a subdomain
-  if (data.tree && data.props) {
-    const Outlet = () => <InstanceRoot data={data} />;
-
-    // @todo This is non-standard for Remix, is there a better way?
-    // We need to render essentially the preview route but from the index,
-    // so we have to know the layout and the outlet from here.
-    // Maybe there is a way to tell remix to use the right outlet somehow and avoid passing it?
-    return <Root Outlet={Outlet} />;
-  }
-
-  return null;
-};
-
-export default Index;
-=======
 // We want our catch-all route to also handle `/`.
 // Unfortunately, Remix doesn't do this by default,
 // see https://github.com/remix-run/remix/issues/2098#issuecomment-1049262218 .
@@ -110,5 +15,4 @@
 export const meta: MetaFunction = (args) => catchAllmeta(args);
 export const loader: LoaderFunction = (args) => catchAllloader(args);
 const Content = () => <CatchAllContnet />;
-export default Content;
->>>>>>> 400884a5
+export default Content;