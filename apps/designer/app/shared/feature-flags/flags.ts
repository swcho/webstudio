--- conflicted
+++ resolved
@@ -1,8 +1,4 @@
 export const assets = false;
-<<<<<<< HEAD
 export const fonts = false;
 export const example = false;
-=======
-export const example = false;
-export const pages = false;
->>>>>>> 400884a5
+export const pages = false;